--- conflicted
+++ resolved
@@ -1536,7 +1536,6 @@
     }
   }
 
-<<<<<<< HEAD
   // first, instantiate the cipher.
   shared_ptr<CipherV1> cipher = getCipher(config);
   if(!cipher)
@@ -1549,29 +1548,14 @@
     cout << _("The requested cipher interface is not available\n");
     return rootInfo;
   }
-=======
-    if(opts->delayMount)
-    {
-      rootInfo = RootPtr( new EncFS_Root );
-      rootInfo->cipher = cipher;
-      rootInfo->root = shared_ptr<DirNode>();
-      return rootInfo;
-    }
-
-    // get user key
-    CipherKey userKey;
-
-    if(opts->passwordProgram.empty())
-    {
-      if (opts->annotate)
-        cerr << "$PROMPT$ passwd" << endl;
-      userKey = getUserKey( config, opts->useStdin );
-    } else
-      userKey = getUserKey( config, opts->passwordProgram, opts->rootDir );
-
-    if(!userKey.valid())
-      return rootInfo;
->>>>>>> ed6a8392
+
+  if(opts->delayMount)
+  {
+    rootInfo = std::make_shared<EncFS_Root>();
+    rootInfo->cipher = cipher;
+    rootInfo->root = std::shared_ptr<DirNode>();
+    return rootInfo;
+  }
 
   // get user key
   CipherKey userKey = getUserKey( config, opts->passwordReader );
