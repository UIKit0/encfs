/*****************************************************************************
 * Author:   Valient Gough <vgough@pobox.com>
 *
 *****************************************************************************
 * Copyright (c) 2004, Valient Gough
 *
 * This program is free software: you can redistribute it and/or modify it
 * under the terms of the GNU Lesser General Public License as published by the
 * Free Software Foundation, either version 3 of the License, or (at your
 * option) any later version.
 *
 * This program is distributed in the hope that it will be useful, but WITHOUT
 * ANY WARRANTY; without even the implied warranty of MERCHANTABILITY or
 * FITNESS FOR A PARTICULAR PURPOSE.  See the GNU Lesser General Public License
 * for more details.
 *
 * You should have received a copy of the GNU Lesser General Public License
 * along with this program.  If not, see <http://www.gnu.org/licenses/>.
 */

#include "base/config.h"
#include "base/Error.h"
#include "fs/NameIO.h"

#include <glog/logging.h>

#include <algorithm>
#include <cstring>
#include <map>
#include <vector>

// for static build.  Need to reference the modules which are registered at
// run-time, to ensure that the linker doesn't optimize them away.
#include "fs/BlockNameIO.h"
#include "fs/StreamNameIO.h"
#include "fs/NullNameIO.h"

using std::list;
using std::make_pair;
using std::multimap;
using std::string;
<<<<<<< HEAD
using std::shared_ptr;
=======
using std::vector;
>>>>>>> 0a250524

namespace encfs {

#define REF_MODULE(TYPE)                                              \
  do {                                                                \
    CHECK(TYPE::Enabled()) << "referenceModule: should never happen"; \
  } while (0)

static void AddSymbolReferences() {
  REF_MODULE(BlockNameIO);
  REF_MODULE(StreamNameIO);
  REF_MODULE(NullNameIO);
}

struct NameIOAlg {
  bool hidden;
  NameIO::Constructor constructor;
  string description;
  Interface iface;
  bool needsStreamMode;
};

typedef multimap<string, NameIOAlg> NameIOMap_t;
static NameIOMap_t *gNameIOMap = nullptr;

list<NameIO::Algorithm> NameIO::GetAlgorithmList(bool includeHidden) {
  AddSymbolReferences();

  list<Algorithm> result;
  if (gNameIOMap) {
    NameIOMap_t::const_iterator it;
    NameIOMap_t::const_iterator end = gNameIOMap->end();
    for (it = gNameIOMap->begin(); it != end; ++it) {
      if (includeHidden || !it->second.hidden) {
        Algorithm tmp;
        tmp.name = it->first;
        tmp.description = it->second.description;
        tmp.iface = it->second.iface;
        tmp.needsStreamMode = it->second.needsStreamMode;

        result.push_back(tmp);
      }
    }
  }

  return result;
}

bool NameIO::Register(const char *name, const char *description,
                      const Interface &iface, Constructor constructor,
                      bool needsStreamMode, bool hidden) {
  if (!gNameIOMap) gNameIOMap = new NameIOMap_t;

  NameIOAlg alg;
  alg.hidden = hidden;
  alg.constructor = constructor;
  alg.description = description;
  alg.iface = iface;
  alg.needsStreamMode = needsStreamMode;

  gNameIOMap->insert(make_pair(string(name), alg));
  return true;
}

shared_ptr<NameIO> NameIO::New(const string &name,
                               const shared_ptr<CipherV1> &cipher) {
  shared_ptr<NameIO> result;
  if (gNameIOMap) {
    NameIOMap_t::const_iterator it = gNameIOMap->find(name);
    if (it != gNameIOMap->end()) {
      Constructor fn = it->second.constructor;
      result = (*fn)(it->second.iface, cipher);
    }
  }
  return result;
}

shared_ptr<NameIO> NameIO::New(const Interface &iface,
                               const shared_ptr<CipherV1> &cipher) {
  shared_ptr<NameIO> result;
  if (gNameIOMap) {
    NameIOMap_t::const_iterator it;
    NameIOMap_t::const_iterator end = gNameIOMap->end();
    for (it = gNameIOMap->begin(); it != end; ++it) {
      if (implements(it->second.iface, iface)) {
        Constructor fn = it->second.constructor;
        result = (*fn)(iface, cipher);
        break;
      }
    }
  }
  return result;
}

NameIO::NameIO() : chainedNameIV(false), reverseEncryption(false) {}

NameIO::~NameIO() {}

void NameIO::setChainedNameIV(bool enable) { chainedNameIV = enable; }

bool NameIO::getChainedNameIV() const { return chainedNameIV; }

void NameIO::setReverseEncryption(bool enable) { reverseEncryption = enable; }

bool NameIO::getReverseEncryption() const { return reverseEncryption; }

<<<<<<< HEAD
NameIOPath NameIO::recodePath(const NameIOPath &path,
                              int (NameIO::*_length)(int) const,
                              int (NameIO::*_code)(const char *, int,
                                                   uint64_t *, char *) const,
                              uint64_t *iv) const {
  NameIOPath output;

  for (const std::string &component : path) {
    if (component == "." || component == "..") {
      output.push_back(component);
      continue;
    }

    int len = component.size();

    // figure out buffer sizes
    int approxLen = (this->*_length)(len);
    if (approxLen <= 0) throw Error("Filename too small to decode");

    BUFFER_INIT(codeBuf, 32, (unsigned int)approxLen + 1);

    // code the name
    int codedLen =
        (this->*_code)(component.data(), component.size(), iv, codeBuf);
    rAssert(codedLen <= approxLen);
    rAssert(codeBuf[codedLen] == '\0');

    // append result
    output.push_back(codeBuf);

    BUFFER_RESET(codeBuf);
=======
string NameIO::recodePath(const string &path, int (NameIO::*_length)(int) const,
                          string (NameIO::*_code)(const string &,
                                                  uint64_t *) const,
                          uint64_t *iv) const {
  string output;

  for (auto it = path.begin(); it != path.end();) {
    bool isDotFile = (*it == '.');
    auto next = std::find(it, path.end(), '/');
    int len = std::distance(it, next);

    if (*it == '/') {
      // don't start the string with '/'
      output += output.empty() ? '+' : '/';
      len = 1;
    } else if (*it == '+' && output.empty()) {
      output += '/';
      len = 1;
    } else if (isDotFile && (len <= 2) && (it[len - 1] == '.')) {
        output.append(len, '.');  // append [len] copies of '.'
    } else {
      int approxLen = (this->*_length)(len);
      if (approxLen <= 0) throw Error("Filename too small to decode");

      // code the name
      string input(it, it + len);
      string coded = (this->*_code)(input, iv);

      // append result to string
      output.append(coded);
    }

    it += len;
>>>>>>> 0a250524
  }

  return std::move(output);
}

<<<<<<< HEAD
NameIOPath NameIO::encodePath(const NameIOPath &plaintextPath) const {
=======
string NameIO::encodePath(const string &plaintextPath) const {
>>>>>>> 0a250524
  uint64_t iv = 0;
  return encodePath(plaintextPath, &iv);
}

<<<<<<< HEAD
NameIOPath NameIO::decodePath(const NameIOPath &cipherPath) const {
=======
string NameIO::decodePath(const string &cipherPath) const {
>>>>>>> 0a250524
  uint64_t iv = 0;
  return decodePath(cipherPath, &iv);
}

<<<<<<< HEAD
NameIOPath NameIO::_encodePath(const NameIOPath &plaintextPath,
                               uint64_t *iv) const {
=======
string NameIO::_encodePath(const string &plaintextPath, uint64_t *iv) const {
>>>>>>> 0a250524
  // if chaining is not enabled, then the iv pointer is not used..
  if (!chainedNameIV) iv = nullptr;
  return recodePath(plaintextPath, &NameIO::maxEncodedNameLen,
                    &NameIO::encodeName, iv);
}

<<<<<<< HEAD
NameIOPath NameIO::_decodePath(const NameIOPath &cipherPath,
                               uint64_t *iv) const {
=======
string NameIO::_decodePath(const string &cipherPath, uint64_t *iv) const {
>>>>>>> 0a250524
  // if chaining is not enabled, then the iv pointer is not used..
  if (!chainedNameIV) iv = nullptr;
  return recodePath(cipherPath, &NameIO::maxDecodedNameLen, &NameIO::decodeName,
                    iv);
}

<<<<<<< HEAD
NameIOPath NameIO::encodePath(const NameIOPath &path, uint64_t *iv) const {
  return getReverseEncryption() ? _decodePath(path, iv) : _encodePath(path, iv);
}

NameIOPath NameIO::decodePath(const NameIOPath &path, uint64_t *iv) const {
=======
string NameIO::encodePath(const string &path, uint64_t *iv) const {
  return getReverseEncryption() ? _decodePath(path, iv) : _encodePath(path, iv);
}

string NameIO::decodePath(const string &path, uint64_t *iv) const {
>>>>>>> 0a250524
  return getReverseEncryption() ? _encodePath(path, iv) : _decodePath(path, iv);
}

string NameIO::encodeName(const string &name) const {
  return getReverseEncryption() ? decodeName(name, nullptr)
                                : encodeName(name, nullptr);
}

string NameIO::decodeName(const string &name) const {
  return getReverseEncryption() ? encodeName(name, nullptr)
                                : decodeName(name, nullptr);
}

}  // namespace encfs<|MERGE_RESOLUTION|>--- conflicted
+++ resolved
@@ -27,7 +27,6 @@
 #include <algorithm>
 #include <cstring>
 #include <map>
-#include <vector>
 
 // for static build.  Need to reference the modules which are registered at
 // run-time, to ensure that the linker doesn't optimize them away.
@@ -38,12 +37,8 @@
 using std::list;
 using std::make_pair;
 using std::multimap;
+using std::shared_ptr;
 using std::string;
-<<<<<<< HEAD
-using std::shared_ptr;
-=======
-using std::vector;
->>>>>>> 0a250524
 
 namespace encfs {
 
@@ -150,11 +145,10 @@
 
 bool NameIO::getReverseEncryption() const { return reverseEncryption; }
 
-<<<<<<< HEAD
 NameIOPath NameIO::recodePath(const NameIOPath &path,
                               int (NameIO::*_length)(int) const,
-                              int (NameIO::*_code)(const char *, int,
-                                                   uint64_t *, char *) const,
+                              string (NameIO::*_code)(const string &,
+                                                      uint64_t *) const,
                               uint64_t *iv) const {
   NameIOPath output;
 
@@ -164,119 +158,51 @@
       continue;
     }
 
-    int len = component.size();
-
     // figure out buffer sizes
-    int approxLen = (this->*_length)(len);
+    auto approxLen = (this->*_length)(component.size());
     if (approxLen <= 0) throw Error("Filename too small to decode");
 
-    BUFFER_INIT(codeBuf, 32, (unsigned int)approxLen + 1);
-
     // code the name
-    int codedLen =
-        (this->*_code)(component.data(), component.size(), iv, codeBuf);
-    rAssert(codedLen <= approxLen);
-    rAssert(codeBuf[codedLen] == '\0');
+    auto coded = (this->*_code)(component, iv);
 
     // append result
-    output.push_back(codeBuf);
-
-    BUFFER_RESET(codeBuf);
-=======
-string NameIO::recodePath(const string &path, int (NameIO::*_length)(int) const,
-                          string (NameIO::*_code)(const string &,
-                                                  uint64_t *) const,
-                          uint64_t *iv) const {
-  string output;
-
-  for (auto it = path.begin(); it != path.end();) {
-    bool isDotFile = (*it == '.');
-    auto next = std::find(it, path.end(), '/');
-    int len = std::distance(it, next);
-
-    if (*it == '/') {
-      // don't start the string with '/'
-      output += output.empty() ? '+' : '/';
-      len = 1;
-    } else if (*it == '+' && output.empty()) {
-      output += '/';
-      len = 1;
-    } else if (isDotFile && (len <= 2) && (it[len - 1] == '.')) {
-        output.append(len, '.');  // append [len] copies of '.'
-    } else {
-      int approxLen = (this->*_length)(len);
-      if (approxLen <= 0) throw Error("Filename too small to decode");
-
-      // code the name
-      string input(it, it + len);
-      string coded = (this->*_code)(input, iv);
-
-      // append result to string
-      output.append(coded);
-    }
-
-    it += len;
->>>>>>> 0a250524
+    output.push_back(coded);
   }
 
   return std::move(output);
 }
 
-<<<<<<< HEAD
 NameIOPath NameIO::encodePath(const NameIOPath &plaintextPath) const {
-=======
-string NameIO::encodePath(const string &plaintextPath) const {
->>>>>>> 0a250524
   uint64_t iv = 0;
   return encodePath(plaintextPath, &iv);
 }
 
-<<<<<<< HEAD
 NameIOPath NameIO::decodePath(const NameIOPath &cipherPath) const {
-=======
-string NameIO::decodePath(const string &cipherPath) const {
->>>>>>> 0a250524
   uint64_t iv = 0;
   return decodePath(cipherPath, &iv);
 }
 
-<<<<<<< HEAD
 NameIOPath NameIO::_encodePath(const NameIOPath &plaintextPath,
                                uint64_t *iv) const {
-=======
-string NameIO::_encodePath(const string &plaintextPath, uint64_t *iv) const {
->>>>>>> 0a250524
   // if chaining is not enabled, then the iv pointer is not used..
   if (!chainedNameIV) iv = nullptr;
   return recodePath(plaintextPath, &NameIO::maxEncodedNameLen,
                     &NameIO::encodeName, iv);
 }
 
-<<<<<<< HEAD
 NameIOPath NameIO::_decodePath(const NameIOPath &cipherPath,
                                uint64_t *iv) const {
-=======
-string NameIO::_decodePath(const string &cipherPath, uint64_t *iv) const {
->>>>>>> 0a250524
   // if chaining is not enabled, then the iv pointer is not used..
   if (!chainedNameIV) iv = nullptr;
   return recodePath(cipherPath, &NameIO::maxDecodedNameLen, &NameIO::decodeName,
                     iv);
 }
 
-<<<<<<< HEAD
 NameIOPath NameIO::encodePath(const NameIOPath &path, uint64_t *iv) const {
   return getReverseEncryption() ? _decodePath(path, iv) : _encodePath(path, iv);
 }
 
 NameIOPath NameIO::decodePath(const NameIOPath &path, uint64_t *iv) const {
-=======
-string NameIO::encodePath(const string &path, uint64_t *iv) const {
-  return getReverseEncryption() ? _decodePath(path, iv) : _encodePath(path, iv);
-}
-
-string NameIO::decodePath(const string &path, uint64_t *iv) const {
->>>>>>> 0a250524
   return getReverseEncryption() ? _encodePath(path, iv) : _decodePath(path, iv);
 }
 
