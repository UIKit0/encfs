/*****************************************************************************
 * Author:   Valient Gough <vgough@pobox.com>
 *
 *****************************************************************************
 * Copyright (c) 2007, Valient Gough
 *
 * This program is free software: you can redistribute it and/or modify it
 * under the terms of the GNU Lesser General Public License as published by the
 * Free Software Foundation, either version 3 of the License, or (at your
 * option) any later version.
 *
 * This program is distributed in the hope that it will be useful, but WITHOUT
 * ANY WARRANTY; without even the implied warranty of MERCHANTABILITY or
 * FITNESS FOR A PARTICULAR PURPOSE.  See the GNU Lesser General Public License
 * for more details.
 *
 * You should have received a copy of the GNU Lesser General Public License
 * along with this program.  If not, see <http://www.gnu.org/licenses/>.
 */

#define GLOG_NO_ABBREVIATED_SEVERITIES

#include "fs/Context.h"

#include "fs/FileNode.h"
#include "fs/FileUtils.h"
#include "fs/DirNode.h"

<<<<<<< HEAD
#include "base/Error.h"

#include <iostream>
#include <string>
#include <stdexcept>
=======
namespace encfs {

EncFS_Context::EncFS_Context() : publicFilesystem(false), running(false) {
#ifdef CMAKE_USE_PTHREADS_INIT
  pthread_cond_init(&wakeupCond, 0);
#endif

  usageCount = 0;
}

EncFS_Context::~EncFS_Context() {
#ifdef CMAKE_USE_PTHREADS_INIT
  pthread_cond_destroy(&wakeupCond);
#endif

  // release all entries from map
  openFiles.clear();
}

shared_ptr<DirNode> EncFS_Context::getRoot(int *errCode) {
  shared_ptr<DirNode> ret;
  do {
    {
      Lock lock(contextMutex);
      ret = root;
      ++usageCount;
    }

    if (!ret) {
      int res = remountFS(this);
      if (res != 0) {
        *errCode = res;
        break;
      }
    }
  } while (!ret);

  return ret;
}

void EncFS_Context::setRoot(const shared_ptr<DirNode> &r) {
  Lock lock(contextMutex);

  root = r;
  if (r) rootCipherDir = r->rootDirectory();
}

bool EncFS_Context::isMounted() const { return root; }
>>>>>>> 0a250524

using std::shared_ptr;

namespace encfs {

shared_ptr<DirNode> EncFS_Context::getRoot() { return root; }

void EncFS_Context::setRoot(const shared_ptr<DirNode> &r) { root = r; }

bool EncFS_Context::isMounted() { return (bool)root; }

int EncFS_Context::openFileCount() const { return openFiles.size(); }

shared_ptr<FileNode> EncFS_Context::lookupNode(const char *path) const {
  try {
    const std::weak_ptr<FileNode> &ref = openFiles.at(std::string(path));
    return ref.lock();
  }
  catch (const std::out_of_range &err) {
    return nullptr;
  }
}

void EncFS_Context::renameNode(const char *from, const char *to) {
  auto from_path = std::string(from);
  auto to_path = std::string(to);

  assert(!openFiles.count(to_path));
  assert(openFiles.count(from_path));

<<<<<<< HEAD
  auto it = openFiles.find(from_path);
  openFiles[to_path] = it->second;
  openFiles.erase(it);
=======
shared_ptr<FileNode> EncFS_Context::getNode(void *pl) {
  Placeholder *ph = static_cast<Placeholder *>(pl);
  return ph->node;
>>>>>>> 0a250524
}

void EncFS_Context::trackNode(const char *cpath,
                              const shared_ptr<FileNode> &node) {
  auto path = std::string(cpath);
  assert(!openFiles.count(path));
  openFiles[std::move(path)] = std::weak_ptr<FileNode>(node);
}

<<<<<<< HEAD
void EncFS_Context::eraseNode(const char *path) {
  assert(openFiles.count(path));
  openFiles.erase(std::string(path));
=======
void EncFS_Context::eraseNode(const char *path, void *pl) {
  Lock lock(contextMutex);

  Placeholder *ph = static_cast<Placeholder *>(pl);

  FileMap::iterator it = openFiles.find(std::string(path));
  rAssert(it != openFiles.end());

  int rmCount = it->second.erase(ph);

  rAssert(rmCount == 1);

  // if no more references to this file, remove the record all together
  if (it->second.empty()) {
    // attempts to make use of shallow copy to clear memory used to hold
    // unencrypted filenames.. not sure this does any good..
    std::string storedName = it->first;
    openFiles.erase(it);
    storedName.assign(storedName.length(), '\0');
  }

  delete ph;
>>>>>>> 0a250524
}

}  // namespace encfs<|MERGE_RESOLUTION|>--- conflicted
+++ resolved
@@ -26,72 +26,21 @@
 #include "fs/FileUtils.h"
 #include "fs/DirNode.h"
 
-<<<<<<< HEAD
 #include "base/Error.h"
 
 #include <iostream>
 #include <string>
 #include <stdexcept>
-=======
-namespace encfs {
-
-EncFS_Context::EncFS_Context() : publicFilesystem(false), running(false) {
-#ifdef CMAKE_USE_PTHREADS_INIT
-  pthread_cond_init(&wakeupCond, 0);
-#endif
-
-  usageCount = 0;
-}
-
-EncFS_Context::~EncFS_Context() {
-#ifdef CMAKE_USE_PTHREADS_INIT
-  pthread_cond_destroy(&wakeupCond);
-#endif
-
-  // release all entries from map
-  openFiles.clear();
-}
-
-shared_ptr<DirNode> EncFS_Context::getRoot(int *errCode) {
-  shared_ptr<DirNode> ret;
-  do {
-    {
-      Lock lock(contextMutex);
-      ret = root;
-      ++usageCount;
-    }
-
-    if (!ret) {
-      int res = remountFS(this);
-      if (res != 0) {
-        *errCode = res;
-        break;
-      }
-    }
-  } while (!ret);
-
-  return ret;
-}
-
-void EncFS_Context::setRoot(const shared_ptr<DirNode> &r) {
-  Lock lock(contextMutex);
-
-  root = r;
-  if (r) rootCipherDir = r->rootDirectory();
-}
-
-bool EncFS_Context::isMounted() const { return root; }
->>>>>>> 0a250524
 
 using std::shared_ptr;
 
 namespace encfs {
 
-shared_ptr<DirNode> EncFS_Context::getRoot() { return root; }
+shared_ptr<DirNode> EncFS_Context::getRoot() const { return root; }
 
 void EncFS_Context::setRoot(const shared_ptr<DirNode> &r) { root = r; }
 
-bool EncFS_Context::isMounted() { return (bool)root; }
+bool EncFS_Context::isMounted() const { return (bool)root; }
 
 int EncFS_Context::openFileCount() const { return openFiles.size(); }
 
@@ -112,15 +61,9 @@
   assert(!openFiles.count(to_path));
   assert(openFiles.count(from_path));
 
-<<<<<<< HEAD
   auto it = openFiles.find(from_path);
   openFiles[to_path] = it->second;
   openFiles.erase(it);
-=======
-shared_ptr<FileNode> EncFS_Context::getNode(void *pl) {
-  Placeholder *ph = static_cast<Placeholder *>(pl);
-  return ph->node;
->>>>>>> 0a250524
 }
 
 void EncFS_Context::trackNode(const char *cpath,
@@ -130,34 +73,9 @@
   openFiles[std::move(path)] = std::weak_ptr<FileNode>(node);
 }
 
-<<<<<<< HEAD
 void EncFS_Context::eraseNode(const char *path) {
   assert(openFiles.count(path));
   openFiles.erase(std::string(path));
-=======
-void EncFS_Context::eraseNode(const char *path, void *pl) {
-  Lock lock(contextMutex);
-
-  Placeholder *ph = static_cast<Placeholder *>(pl);
-
-  FileMap::iterator it = openFiles.find(std::string(path));
-  rAssert(it != openFiles.end());
-
-  int rmCount = it->second.erase(ph);
-
-  rAssert(rmCount == 1);
-
-  // if no more references to this file, remove the record all together
-  if (it->second.empty()) {
-    // attempts to make use of shallow copy to clear memory used to hold
-    // unencrypted filenames.. not sure this does any good..
-    std::string storedName = it->first;
-    openFiles.erase(it);
-    storedName.assign(storedName.length(), '\0');
-  }
-
-  delete ph;
->>>>>>> 0a250524
 }
 
 }  // namespace encfs