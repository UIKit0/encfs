--- conflicted
+++ resolved
@@ -98,24 +98,15 @@
   rAssert(_blockSize != 0);
 
   int partialOffset = req.offset % _blockSize;
-<<<<<<< HEAD
   fs_off_t blockNum = req.offset / _blockSize;
-  ssize_t result = 0;
-=======
-  off_t blockNum = req.offset / _blockSize;
->>>>>>> 0a250524
 
   if (partialOffset == 0 && req.dataLen <= (size_t)_blockSize) {
     // read completely within a single block -- can be handled as-is by
     // readOneBloc().
     return cacheReadOneBlock(req);
   } else {
-<<<<<<< HEAD
+    ssize_t result = 0;
     auto size = req.dataLen;
-=======
-    ssize_t result = 0;
-    size_t size = req.dataLen;
->>>>>>> 0a250524
 
     // if the request is larger then a block, then request each block
     // individually
