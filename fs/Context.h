/*****************************************************************************
 * Author:   Valient Gough <vgough@pobox.com>
 *
 *****************************************************************************
 * Copyright (c) 2007, Valient Gough
 *
 * This program is free software: you can redistribute it and/or modify it
 * under the terms of the GNU Lesser General Public License as published by the
 * Free Software Foundation, either version 3 of the License, or (at your
 * option) any later version.
 *
 * This program is distributed in the hope that it will be useful, but WITHOUT
 * ANY WARRANTY; without even the implied warranty of MERCHANTABILITY or
 * FITNESS FOR A PARTICULAR PURPOSE.  See the GNU Lesser General Public License
 * for more details.
 *
 * You should have received a copy of the GNU Lesser General Public License
 * along with this program.  If not, see <http://www.gnu.org/licenses/>.
 */

#ifndef _Context_incl_
#define _Context_incl_

#include <memory>
#include <set>
#include <string>
#include <unordered_map>

#include "base/config.h"
#include "base/Mutex.h"

namespace encfs {

class FileNode;
class DirNode;

class EncFS_Context {
 public:
<<<<<<< HEAD
=======
  EncFS_Context();
  ~EncFS_Context();

  static shared_ptr<FileNode> getNode(void *ptr);
  shared_ptr<FileNode> lookupNode(const char *path);

  int getAndResetUsageCounter();
>>>>>>> 0a250524
  int openFileCount() const;

  std::shared_ptr<FileNode> lookupNode(const char *path) const;
  void trackNode(const char *path, const std::shared_ptr<FileNode> &node);
  void eraseNode(const char *path);
  void renameNode(const char *oldName, const char *newName);

<<<<<<< HEAD
  void setRoot(const std::shared_ptr<DirNode> &root);
  std::shared_ptr<DirNode> getRoot();
  bool isMounted();
=======
  void setRoot(const shared_ptr<DirNode> &root);
  shared_ptr<DirNode> getRoot(int *err);
  bool isMounted() const;
>>>>>>> 0a250524

 private:

  // set of open files, indexed by path
  typedef std::unordered_map<std::string, std::weak_ptr<FileNode> > FileMap;
  FileMap openFiles;

  std::shared_ptr<DirNode> root;
};

}  // namespace encfs

#endif<|MERGE_RESOLUTION|>--- conflicted
+++ resolved
@@ -36,16 +36,6 @@
 
 class EncFS_Context {
  public:
-<<<<<<< HEAD
-=======
-  EncFS_Context();
-  ~EncFS_Context();
-
-  static shared_ptr<FileNode> getNode(void *ptr);
-  shared_ptr<FileNode> lookupNode(const char *path);
-
-  int getAndResetUsageCounter();
->>>>>>> 0a250524
   int openFileCount() const;
 
   std::shared_ptr<FileNode> lookupNode(const char *path) const;
@@ -53,18 +43,11 @@
   void eraseNode(const char *path);
   void renameNode(const char *oldName, const char *newName);
 
-<<<<<<< HEAD
   void setRoot(const std::shared_ptr<DirNode> &root);
-  std::shared_ptr<DirNode> getRoot();
-  bool isMounted();
-=======
-  void setRoot(const shared_ptr<DirNode> &root);
-  shared_ptr<DirNode> getRoot(int *err);
+  std::shared_ptr<DirNode> getRoot() const;
   bool isMounted() const;
->>>>>>> 0a250524
 
  private:
-
   // set of open files, indexed by path
   typedef std::unordered_map<std::string, std::weak_ptr<FileNode> > FileMap;
   FileMap openFiles;
