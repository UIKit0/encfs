--- conflicted
+++ resolved
@@ -70,51 +70,7 @@
 using std::shared_ptr;
 using std::string;
 
-<<<<<<< HEAD
 using namespace encfs;
-=======
-namespace encfs {
-
-// Maximum number of arguments that we're going to pass on to fuse.  Doesn't
-// affect how many arguments we can handle, just how many we can pass on..
-const int MaxFuseArgs = 32;
-struct EncFS_Args
-{
-  string mountPoint; // where to make filesystem visible
-  bool isDaemon; // true == spawn in background, log to syslog
-  bool isThreaded; // true == threaded
-  bool isVerbose; // false == only enable warning/error messages
-  int idleTimeout; // 0 == idle time in minutes to trigger unmount
-  const char *fuseArgv[MaxFuseArgs];
-  int fuseArgc;
-
-  shared_ptr<EncFS_Opts> opts;
-
-  // for debugging
-  // In case someone sends me a log dump, I want to know how what options are
-  // in effect.  Not internationalized, since it is something that is mostly
-  // useful for me!
-  string toString()
-  {
-    ostringstream ss;
-    ss << (isDaemon ? "(daemon) " : "(fg) ");
-    ss << (isThreaded ? "(threaded) " : "(UP) ");
-    if(idleTimeout > 0)
-      ss << "(timeout " << idleTimeout << ") ";
-    if(opts->checkKey) ss << "(keyCheck) ";
-    if(opts->forceDecode) ss << "(forceDecode) ";
-    if(opts->ownerCreate) ss << "(ownerCreate) ";
-    if(opts->useStdin) ss << "(useStdin) ";
-    if(opts->annotate) ss << "(annotate) ";
-    if(opts->reverseEncryption) ss << "(reverseEncryption) ";
-    if(opts->mountOnDemand) ss << "(mountOnDemand) ";
-    if(opts->delayMount) ss << "(delayMount) ";
-    for(int i=0; i<fuseArgc; ++i)
-      ss << fuseArgv[i] << ' ';
-
-    return ss.str();
-  }
->>>>>>> ed6a8392
 
 namespace encfs {
 
@@ -424,9 +380,6 @@
     }
   }
 
-<<<<<<< HEAD
-  if(out->mountOnDemand && out->passwordProgram.empty())
-=======
   if(out->opts->delayMount && !out->opts->mountOnDemand)
   {
     cerr <<
@@ -437,7 +390,6 @@
   }
 
   if(out->opts->mountOnDemand && out->opts->passwordProgram.empty())
->>>>>>> ed6a8392
   {
     cerr << 
       // xgroup(usage)
@@ -630,7 +582,6 @@
   int returnCode = EXIT_FAILURE;
   try
   {
-<<<<<<< HEAD
     auto encryptedFS = std::make_shared<EncfsFsIO>();
 
     encryptedFS->initFS( encfsArgs->opts, opt::nullopt );
@@ -642,6 +593,9 @@
     auto wrappedEncryptedFS = std::make_shared<RootPathPrependFs>( std::move( encryptedFS ),
                                                                    std::move( oldRoot ),
                                                                    std::move( newRoot ) );
+    // turn off delayMount, as our prior call to initFS has already
+    // respected any delay, and we want future calls to actually mount.
+    encfsArgs->opts->delayMount = false;
 
     // resources will get freed after block is exited
     // TODO: separate fuse args from encrypted fs opts
@@ -649,16 +603,6 @@
     //       but is still file system agnostic, we should pass a FsIO "Factory"
     //       object to it
     EncFSFuseContext ctx( encfsArgs, encfsArgs->opts, std::move( wrappedEncryptedFS ) );
-=======
-    // turn off delayMount, as our prior call to initFS has already
-    // respected any delay, and we want future calls to actually mount.
-    encfsArgs->opts->delayMount = false;
-
-    // set the globally visible root directory node
-    ctx->setRoot( rootInfo->root );
-    ctx->args = encfsArgs;
-    ctx->opts = encfsArgs->opts;
->>>>>>> ed6a8392
 
     if(encfsArgs->isThreaded == false && encfsArgs->idleTimeout > 0)
     {
